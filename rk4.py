--- conflicted
+++ resolved
@@ -12,18 +12,13 @@
 import logging
 import helpers
 
-<<<<<<< HEAD
-
 if not "profile" in __builtins__:
     def profile(f):
         return f
 
-rk_log = logging.getLogger(__name__)
-=======
 #Start logging
 root_log_name = logging.getLogger().name
 rk_log = logging.getLogger(root_log_name + "." + __name__)
->>>>>>> bf7d6378
 
 #Constants
 #Cash Karp coefficients for Runge Kutta.
